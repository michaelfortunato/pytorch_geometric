--- conflicted
+++ resolved
@@ -49,14 +49,11 @@
 from .mixhop_synthetic_dataset import MixHopSyntheticDataset
 from .upfd import UPFD
 from .github import GitHub
-<<<<<<< HEAD
 from .facebook import FacebookPagePage
-=======
 from .ogb_mag import OGB_MAG
 from .dblp import DBLP
 from .imdb import IMDB
 from .last_fm import LastFM
->>>>>>> 937cc2b8
 
 __all__ = [
     'KarateClub',
@@ -112,14 +109,11 @@
     'MixHopSyntheticDataset',
     'UPFD',
     'GitHub',
-<<<<<<< HEAD
     'FacebookPagePage',
-=======
     'OGB_MAG',
     'DBLP',
     'IMDB',
     'LastFM',
->>>>>>> 937cc2b8
 ]
 
 classes = __all__